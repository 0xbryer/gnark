--- conflicted
+++ resolved
@@ -241,31 +241,11 @@
 	return idx
 }
 
-<<<<<<< HEAD
-func (system *System) AddSolverHint(f solver.Hint, input []LinearExpression, nbOutput int, options ...HintIdOption) (internalVariables []int, err error) {
-=======
 func (system *System) AddSolverHint(f solver.Hint, id solver.HintID, input []LinearExpression, nbOutput int) (internalVariables []int, err error) {
->>>>>>> 4d8b2837
 	if nbOutput <= 0 {
 		return nil, fmt.Errorf("hint function must return at least one output")
 	}
 
-<<<<<<< HEAD
-	ID := HintIds{solver.GetHintID(f), solver.GetHintName(f)}
-
-	for i := range options {
-		options[i](&ID)
-	}
-
-	// register the hint as dependency
-	if id, ok := system.MHintsDependencies[ID.UUID]; ok {
-		// hint already registered, let's ensure string id matches
-		if id != ID.Name {
-			return nil, fmt.Errorf("hint dependency registration failed; %s previously register with same UUID as %s", ID.Name, id)
-		}
-	} else {
-		system.MHintsDependencies[ID.UUID] = ID.Name
-=======
 	var name string
 	if id == solver.GetHintID(f) {
 		name = solver.GetHintName(f)
@@ -281,7 +261,6 @@
 		}
 	} else {
 		system.MHintsDependencies[id] = name
->>>>>>> 4d8b2837
 	}
 
 	// prepare wires
@@ -292,11 +271,7 @@
 
 	// associate these wires with the solver hint
 	hm := HintMapping{
-<<<<<<< HEAD
-		HintID: ID.UUID,
-=======
 		HintID: id,
->>>>>>> 4d8b2837
 		Inputs: input,
 		OutputRange: struct {
 			Start uint32
