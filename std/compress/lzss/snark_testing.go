package lzss

import (
	"compress/gzip"
	"fmt"
	"os"
	"time"

	goCompress "github.com/consensys/compress"
	"github.com/consensys/compress/lzss"
	"github.com/consensys/gnark-crypto/ecc"
	"github.com/consensys/gnark-crypto/ecc/bls12-377/fr"
	"github.com/consensys/gnark-crypto/hash"
	"github.com/consensys/gnark/constraint"
	"github.com/consensys/gnark/frontend"
	"github.com/consensys/gnark/frontend/cs/scs"
	"github.com/consensys/gnark/profile"
	"github.com/consensys/gnark/std/compress"
	"github.com/consensys/gnark/std/hash/mimc"
	test_vector_utils "github.com/consensys/gnark/std/utils/test_vectors_utils"
)

type DecompressionTestCircuit struct {
	C                []frontend.Variable
	D                []byte
	Dict             []byte
	CLength          frontend.Variable
	CheckCorrectness bool
	Level            lzss.Level
}

func (c *DecompressionTestCircuit) Define(api frontend.API) error {
	dict := test_vector_utils.ToVariableSlice(lzss.AugmentDict(c.Dict))
	dBack := make([]frontend.Variable, len(c.D)) // TODO Try smaller constants
	dLen, err := Decompress(api, c.C, c.CLength, dBack, dict, c.Level)
	if err != nil {
		return err
	}
	if c.CheckCorrectness {
		api.AssertIsEqual(len(c.D), dLen)
		for i := range c.D {
			api.AssertIsEqual(c.D[i], dBack[i])
		}
	}
	return nil
}

func BenchCompressionE2ECompilation(dict []byte, name string) (constraint.ConstraintSystem, error) {
	d, err := os.ReadFile(name + "/data.bin")
	if err != nil {
		return nil, err
	}

	// compress

	level := lzss.GoodCompression

	compressor, err := lzss.NewCompressor(dict, level)
	if err != nil {
		return nil, err
	}

	c, err := compressor.Compress(d)
	if err != nil {
		return nil, err
	}

	cStream, err := goCompress.NewStream(c, uint8(level))
	if err != nil {
		return nil, err
	}

<<<<<<< HEAD
	circuit := CompressionCircuit{
=======
	circuit := TestCompressionCircuit{
>>>>>>> 52d3956a
		C:     make([]frontend.Variable, cStream.Len()),
		D:     make([]frontend.Variable, len(d)),
		Dict:  make([]frontend.Variable, len(lzss.AugmentDict(dict))),
		Level: level,
	}

	var start int64
	resetTimer := func() {
		end := time.Now().UnixMilli()
		if start != 0 {
			fmt.Println(end-start, "ms")
		}
		start = end
	}

	// compilation
	fmt.Println("compilation")
	p := profile.Start()
	resetTimer()
	cs, err := frontend.Compile(ecc.BLS12_377.ScalarField(), scs.NewBuilder, &circuit, frontend.WithCapacity(70620000*2))
	if err != nil {
		return nil, err
	}
	p.Stop()
	fmt.Println(1+len(d)/1024, "KB:", p.NbConstraints(), "constraints, estimated", (p.NbConstraints()*600000)/len(d), "constraints for 600KB at", float64(p.NbConstraints())/float64(len(d)), "constraints per uncompressed byte")
	resetTimer()

	outFile, err := os.OpenFile("./testdata/test_cases/"+name+"/e2e_cs.gz", os.O_CREATE, 0600)
	closeFile := func() {
		if err := outFile.Close(); err != nil {
			panic(err)
		}
	}
	defer closeFile()
	if err != nil {
		return nil, err
	}
	gz := gzip.NewWriter(outFile)
	closeZip := func() {
		if err := gz.Close(); err != nil {
			panic(err)
		}
	}
	defer closeZip()
	if _, err = cs.WriteTo(gz); err != nil {
		return nil, err
	}
	return cs, gz.Close()
}

type TestCompressionCircuit struct {
	CChecksum, DChecksum, DictChecksum frontend.Variable `gnark:",public"`
	C                                  []frontend.Variable
	D                                  []frontend.Variable
	Dict                               []frontend.Variable
	CLen, DLen                         frontend.Variable
	Level                              lzss.Level
}

<<<<<<< HEAD
func (c *CompressionCircuit) Define(api frontend.API) error {
=======
func (c *TestCompressionCircuit) Define(api frontend.API) error {
>>>>>>> 52d3956a

	fmt.Println("packing")
	cPacked := compress.Pack(api, c.C, int(c.Level))
	dPacked := compress.Pack(api, c.D, 8)
	dictPacked := compress.Pack(api, c.Dict, 8)

	fmt.Println("computing checksum")
	if err := checksumSnark(api, cPacked, c.CLen, c.CChecksum); err != nil {
		return err
	}
	if err := checksumSnark(api, dPacked, c.DLen, c.DChecksum); err != nil {
		return err
	}
	if err := checkSnark(api, dictPacked, len(c.Dict), c.DictChecksum); err != nil {
		return err
	}

	fmt.Println("decompressing")
	dComputed := make([]frontend.Variable, len(c.D))
	if dComputedLen, err := Decompress(api, c.C, c.CLen, dComputed, c.Dict, c.Level); err != nil {
		return err
	} else {
		api.AssertIsEqual(dComputedLen, c.DLen)
		for i := range c.D {
			api.AssertIsEqual(c.D[i], dComputed[i]) // could do this much more efficiently in groth16 using packing :(
		}
	}

	return nil
}

func checksumStream(s goCompress.Stream, padTo int) (checksum fr.Element, err error) {

	s.D = append(s.D, make([]int, padTo-len(s.D))...)

	csb := s.Checksum(hash.MIMC_BLS12_377.New(), fr.Bits)
	checksum.SetBytes(csb)
	return
}

func checksumSnark(api frontend.API, e []frontend.Variable, eLen, checksum frontend.Variable) error {
	api.Println(e...)
	hsh, err := mimc.NewMiMC(api)
	if err != nil {
		return err
	}
	hsh.Write(e...)
	hsh.Write(eLen)
	api.AssertIsEqual(hsh.Sum(), checksum)
	return nil
}<|MERGE_RESOLUTION|>--- conflicted
+++ resolved
@@ -70,11 +70,7 @@
 		return nil, err
 	}
 
-<<<<<<< HEAD
-	circuit := CompressionCircuit{
-=======
 	circuit := TestCompressionCircuit{
->>>>>>> 52d3956a
 		C:     make([]frontend.Variable, cStream.Len()),
 		D:     make([]frontend.Variable, len(d)),
 		Dict:  make([]frontend.Variable, len(lzss.AugmentDict(dict))),
@@ -134,11 +130,7 @@
 	Level                              lzss.Level
 }
 
-<<<<<<< HEAD
-func (c *CompressionCircuit) Define(api frontend.API) error {
-=======
 func (c *TestCompressionCircuit) Define(api frontend.API) error {
->>>>>>> 52d3956a
 
 	fmt.Println("packing")
 	cPacked := compress.Pack(api, c.C, int(c.Level))
