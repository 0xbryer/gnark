--- conflicted
+++ resolved
@@ -60,17 +60,6 @@
 	dictSum, err := checksumStream(dictStream, len(dict))
 	assert.NoError(t, err)
 
-<<<<<<< HEAD
-	dict = lzss.AugmentDict(dict)
-
-	dictStream, err := goCompress.NewStream(dict, 8)
-	assert.NoError(t, err)
-
-	dictSum, err := check(dictStream, len(dict))
-	assert.NoError(t, err)
-
-=======
->>>>>>> cf8750c4
 	circuit := TestCompressionCircuit{
 		C:     make([]frontend.Variable, cStream.Len()),
 		D:     make([]frontend.Variable, len(d)),
