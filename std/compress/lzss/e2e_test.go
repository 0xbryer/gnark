--- conflicted
+++ resolved
@@ -1,10 +1,11 @@
 package lzss
 
 import (
+	"os"
+	"testing"
+
 	goCompress "github.com/consensys/compress"
 	"github.com/consensys/compress/lzss"
-	"os"
-	"testing"
 
 	"github.com/consensys/gnark-crypto/ecc"
 	"github.com/consensys/gnark/backend"
@@ -51,9 +52,6 @@
 	dSum, err := checksumStream(dStream, len(d))
 	assert.NoError(t, err)
 
-<<<<<<< HEAD
-	circuit := CompressionCircuit{
-=======
 	dict = lzss.AugmentDict(dict)
 
 	dictStream, err := goCompress.NewStream(dict, 8)
@@ -63,7 +61,6 @@
 	assert.NoError(t, err)
 
 	circuit := compressionCircuit{
->>>>>>> aa3fa35f
 		C:     make([]frontend.Variable, cStream.Len()),
 		D:     make([]frontend.Variable, len(d)),
 		Dict:  make([]frontend.Variable, len(dict)),
@@ -72,16 +69,6 @@
 
 	// solve the circuit or only compile it
 
-<<<<<<< HEAD
-	assignment := CompressionCircuit{
-		CChecksum: cSum,
-		DChecksum: dSum,
-		C:         test_vector_utils.ToVariableSlice(cStream.D),
-		D:         test_vector_utils.ToVariableSlice(d),
-		Dict:      dict,
-		CLen:      cStream.Len(),
-		DLen:      len(d),
-=======
 	assignment := compressionCircuit{
 		CChecksum:    cSum,
 		DChecksum:    dSum,
@@ -91,7 +78,6 @@
 		Dict:         test_vector_utils.ToVariableSlice(dict),
 		CLen:         cStream.Len(),
 		DLen:         len(d),
->>>>>>> aa3fa35f
 	}
 	test.NewAssert(t).CheckCircuit(&circuit, test.WithValidAssignment(&assignment), test.WithBackends(backend.PLONK), test.WithCurves(ecc.BLS12_377))
 }
