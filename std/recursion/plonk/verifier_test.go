--- conflicted
+++ resolved
@@ -197,11 +197,7 @@
 	srs, srsLagrange, err := unsafekzg.NewSRS(innerCcs)
 	assert.NoError(err)
 
-<<<<<<< HEAD
-	innerPK, innerVK, err := plonk.Setup(innerCcs, srs, srsLagrange)
-=======
 	innerPK, innerVK, err := native_plonk.Setup(innerCcs, srs, srsLagrange)
->>>>>>> 256e069b
 	assert.NoError(err)
 
 	// inner proof
