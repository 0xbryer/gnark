--- conflicted
+++ resolved
@@ -1391,27 +1391,16 @@
 	assert.NoError(err)
 }
 
-<<<<<<< HEAD
 type JointScalarMulEdgeCasesTest[T, S emulated.FieldParams] struct {
 	P1, P2, Q AffinePoint[T]
 	S1, S2    emulated.Element[S]
 }
 
 func (c *JointScalarMulEdgeCasesTest[T, S]) Define(api frontend.API) error {
-=======
-type MuxCircuitTest[T, S emulated.FieldParams] struct {
-	Selector frontend.Variable
-	Inputs   [8]AffinePoint[T]
-	Expected AffinePoint[T]
-}
-
-func (c *MuxCircuitTest[T, S]) Define(api frontend.API) error {
->>>>>>> 2fbf0832
-	cr, err := New[T, S](api, GetCurveParams[T]())
-	if err != nil {
-		return err
-	}
-<<<<<<< HEAD
+	cr, err := New[T, S](api, GetCurveParams[T]())
+	if err != nil {
+		return err
+	}
 	res := cr.jointScalarMul(&c.P1, &c.P2, &c.S1, &c.S2, algopts.WithUseSafe())
 	cr.AssertIsEqual(res, &c.Q)
 	return nil
@@ -1553,8 +1542,19 @@
 	}
 	err = test.IsSolved(&circuit, &witness6, testCurve.ScalarField())
 	assert.NoError(err)
-
-=======
+}
+
+type MuxCircuitTest[T, S emulated.FieldParams] struct {
+	Selector frontend.Variable
+	Inputs   [8]AffinePoint[T]
+	Expected AffinePoint[T]
+}
+
+func (c *MuxCircuitTest[T, S]) Define(api frontend.API) error {
+	cr, err := New[T, S](api, GetCurveParams[T]())
+	if err != nil {
+		return err
+	}
 	els := make([]*AffinePoint[T], len(c.Inputs))
 	for i := range c.Inputs {
 		els[i] = &c.Inputs[i]
@@ -1590,5 +1590,4 @@
 	}
 	err := test.IsSolved(&circuit, &witness, testCurve.ScalarField())
 	assert.NoError(err)
->>>>>>> 2fbf0832
 }