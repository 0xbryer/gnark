--- conflicted
+++ resolved
@@ -371,12 +371,6 @@
 // No new constraints are added to the newly created wire and must be added
 // manually in the circuit. Failing to do so leads to solver failure.
 func (builder *builder) NewHint(f solver.Hint, nbOutputs int, inputs ...frontend.Variable) ([]frontend.Variable, error) {
-<<<<<<< HEAD
-	return builder.NewNamedHint(f, nil, nbOutputs, inputs...)
-}
-
-func (builder *builder) NewNamedHint(f solver.Hint, nameOptions *constraint.HintIds, nbOutputs int, inputs ...frontend.Variable) ([]frontend.Variable, error) {
-=======
 	return builder.newHint(f, solver.GetHintID(f), nbOutputs, inputs)
 }
 
@@ -385,7 +379,6 @@
 }
 
 func (builder *builder) newHint(f solver.Hint, id solver.HintID, nbOutputs int, inputs []frontend.Variable) ([]frontend.Variable, error) {
->>>>>>> 4d8b2837
 	hintInputs := make([]constraint.LinearExpression, len(inputs))
 
 	// TODO @gbotrel hint input pass
@@ -402,19 +395,7 @@
 		}
 	}
 
-<<<<<<< HEAD
-	var options []constraint.HintIdOption
-	if nameOptions != nil {
-		options = []constraint.HintIdOption{
-			constraint.WithHintId(nameOptions.UUID),
-			constraint.WithHintName(nameOptions.Name),
-		}
-	}
-
-	internalVariables, err := builder.cs.AddSolverHint(f, hintInputs, nbOutputs, options...)
-=======
 	internalVariables, err := builder.cs.AddSolverHint(f, id, hintInputs, nbOutputs)
->>>>>>> 4d8b2837
 	if err != nil {
 		return nil, err
 	}
