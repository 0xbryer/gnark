--- conflicted
+++ resolved
@@ -18,7 +18,6 @@
 
 import (
 	"fmt"
-	"github.com/consensys/gnark/constraint"
 	"math/big"
 	"path/filepath"
 	"reflect"
@@ -489,17 +488,12 @@
 	return out, nil
 }
 
-<<<<<<< HEAD
-func (e *engine) NewNamedHint(f solver.Hint, _ *constraint.HintIds, nbOutputs int, inputs ...frontend.Variable) ([]frontend.Variable, error) {
-	return e.NewHint(f, nbOutputs, inputs...)
-=======
 func (e *engine) NewHintForId(id solver.HintID, nbOutputs int, inputs ...frontend.Variable) ([]frontend.Variable, error) {
 	if f := solver.GetRegisteredHint(id); f != nil {
 		return e.NewHint(f, nbOutputs, inputs...)
 	}
 
 	return nil, fmt.Errorf("no hint registered with id #%d. Use solver.RegisterHint or solver.RegisterNamedHint", id)
->>>>>>> 4d8b2837
 }
 
 // IsConstant returns true if v is a constant known at compile time
