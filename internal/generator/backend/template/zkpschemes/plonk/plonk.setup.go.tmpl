--- conflicted
+++ resolved
@@ -7,21 +7,6 @@
 	{{- template "import_backend_cs" . }}
 )
 
-<<<<<<< HEAD
-// PublicRaw represents the raw public data corresponding to a circuit,
-// which consists of the evaluations of the LDE of qr,ql,qm,qo,k. The compact
-// version of public data consists of commitments of qr,ql,qm,qo,k.
-type PublicRaw struct {
-	// Commitment scheme that is used for an instantiation of PLONK
-	CommitmentScheme polynomial.CommitmentScheme
-
-	// Domains used for the FFTs
-	DomainNum, DomainH fft.Domain
-
-	// qr,ql,qm,qo,k (in canonical basis)
-	Ql, Qr, Qm, Qo, Qk {{.Package }}.Polynomial
-
-=======
 // ProvingKey stores the data needed to generate a proof:
 // * the commitment scheme
 // * ql, prepended with as many ones as they are public inputs
@@ -49,7 +34,7 @@
 	CS1, CS2, CS3 polynomial.Polynomial
 
 	// position -> permuted position (position in [0,3*sizeSystem-1])
-	Permutation []int
+	Permutation []int64
 }
 
 // VerifyingKey stores the data needed to verify a proof:
@@ -64,7 +49,6 @@
 	SizeInv   fr.Element
 	Generator fr.Element
 
->>>>>>> c08d25d8
 	// shifters for extending the permutation set: from s=<1,z,..,z**n-1>,
 	// extended domain = s || shifter[0].s || shifter[1].s
 	Shifter [2]fr.Element
@@ -72,14 +56,8 @@
 	// Commitment scheme that is used for an instantiation of PLONK
 	KZG kzg.Scheme
 
-<<<<<<< HEAD
-	// position -> permuted position (position in [0,3*sizeSystem-1])
-	Permutation []int64
-}
-=======
 	// S commitments to S1, S2, S3
 	S [3]kzg.Digest
->>>>>>> c08d25d8
 
 	// Commitments to ql, qr, qm, qo prepended with as many zeroes (ones for l) as there are public inputs.
 	// In particular Qk is not complete.
@@ -96,13 +74,8 @@
 
 	// fft domains
 	sizeSystem := uint64(nbConstraints + nbAssertions + spr.NbPublicVariables) // spr.NbPublicVariables is for the placeholder constraints
-<<<<<<< HEAD
-	res.DomainNum = *fft.NewDomain(sizeSystem, 3, false)
-	res.DomainH = *fft.NewDomain(4*sizeSystem, 1, false)
-=======
 	pk.DomainNum = *fft.NewDomain(sizeSystem, 3, false)
 	pk.DomainH = *fft.NewDomain(4*sizeSystem, 1, false)
->>>>>>> c08d25d8
 
 	// shifters
 	vk.Shifter[0].Set(&pk.DomainNum.FinerGenerator)
@@ -230,11 +203,7 @@
 	// position -> variable_ID
 	lro := make([]int, 3*sizeSolution)
 
-<<<<<<< HEAD
-	publicData.Permutation = make([]int64, 3*sizeSolution)
-=======
-	pk.Permutation = make([]int, 3*sizeSolution)
->>>>>>> c08d25d8
+	pk.Permutation = make([]int64, 3*sizeSolution)
 	for i := 0; i < spr.NbPublicVariables; i++ { // IDs of LRO associated to placeholders (only L needs to be taken care of)
 
 		lro[i] = i
